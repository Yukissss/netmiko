--- conflicted
+++ resolved
@@ -114,7 +114,6 @@
         "priority": 99,
         "dispatch": "_autodetect_std",
     },
-<<<<<<< HEAD
     'alcatel_aos': {
         "cmd": "show system",
         "search_patterns": [r"Alcatel-Lucent"],
@@ -136,7 +135,6 @@
         "priority": 99,
         "dispatch": "_autodetect_std",
     },
-=======
     'f5_ltm': {
         "cmd": "show sys version",
         "search_patterns": [r"BIG-IP"],
@@ -149,7 +147,6 @@
         "priority": 99,
         "dispatch": "_autodetect_std",
     }
->>>>>>> 6c1aae7a
 }
 
 
@@ -289,9 +286,9 @@
             r'% Invalid input detected',
             r'syntax error, expecting',
             r'Error: Unrecognized command',
-            r'%Error'
-            r'command not found'
-            r'Syntax Error: unexpected argument'
+            r'%Error',
+            r'command not found',
+            r'Syntax Error: unexpected argument',
         ]
         if not cmd or not search_patterns:
             return 0
