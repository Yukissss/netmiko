Initial file contents

cisco1>
cisco1>terminal width 511
cisco1>terminal length 0
cisco1>
cisco1>
cisco1>show ip interface brief
Interface                  IP-Address      OK? Method Status                Protocol
FastEthernet0              unassigned      YES unset  down                  down    
FastEthernet1              unassigned      YES unset  down                  down    
FastEthernet2              unassigned      YES unset  down                  down    
FastEthernet3              unassigned      YES unset  down                  down    
FastEthernet4              10.220.88.20    YES NVRAM  up                    up      
Vlan1                      unassigned      YES unset  down                  down    
cisco1>
cisco1>exit
cisco1>
cisco1>terminal width 511
cisco1>terminal length 0
cisco1>
cisco1>
Testing password and secret replacement
This is my password ********
This is my secret ********
<<<<<<< HEAD
=======

cisco1>
>>>>>>> 53802b22
cisco1>terminal width 511
cisco1>terminal length 0
cisco1>
cisco1>
Testing unicode
😁😁<|MERGE_RESOLUTION|>--- conflicted
+++ resolved
@@ -23,11 +23,8 @@
 Testing password and secret replacement
 This is my password ********
 This is my secret ********
-<<<<<<< HEAD
-=======
 
 cisco1>
->>>>>>> 53802b22
 cisco1>terminal width 511
 cisco1>terminal length 0
 cisco1>
