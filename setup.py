from setuptools import setup
import os
import re


def find_version(*file_paths):
    """
    This pattern was modeled on a method from the Python Packaging User Guide:
        https://packaging.python.org/en/latest/single_source_version.html

    We read instead of importing so we don't get import errors if our code
    imports from dependencies listed in install_requires.
    """
    base_module_file = os.path.join(*file_paths)
    with open(base_module_file) as f:
        base_module_data = f.read()
    version_match = re.search(r"^__version__ = ['\"]([^'\"]*)['\"]",
                              base_module_data, re.M)
    if version_match:
        return version_match.group(1)
    raise RuntimeError("Unable to find version string.")

setup(
    name='netmiko',
    version=find_version('netmiko', '__init__.py'),
    description='Multi-vendor library to simplify Paramiko SSH connections to network devices',
    url='https://github.com/ktbyers/netmiko',
    author='Kirk Byers',
    author_email='ktbyers@twb-tech.com',
    license='MIT',
    classifiers=[
        'Development Status :: 4 - Beta',
        'License :: OSI Approved :: MIT License',
        'Programming Language :: Python :: 2',
        'Programming Language :: Python :: 2.6',
        'Programming Language :: Python :: 2.7',
        'Programming Language :: Python :: 3',
        'Programming Language :: Python :: 3.3',
        'Programming Language :: Python :: 3.4',
        'Programming Language :: Python :: 3.5',
    ],
    packages=['netmiko',
              'netmiko/cisco',
              'netmiko/arista',
              'netmiko/hp',
              'netmiko/f5',
              'netmiko/juniper',
              'netmiko/brocade',
              'netmiko/huawei',
              'netmiko/fortinet',
              'netmiko/a10',
              'netmiko/ovs',
              'netmiko/linux',
              'netmiko/enterasys',
              'netmiko/extreme',
              'netmiko/alcatel',
              'netmiko/dell',
              'netmiko/avaya',
<<<<<<< HEAD
              'netmiko/paloalto'],
=======
              'netmiko/quanta'],
>>>>>>> e63ec2d8
    install_requires=['paramiko>=1.13.0', 'scp>=0.10.0'],
    extras_require={
        'test': ['pytest>=2.6.0', 'pyyaml']
    },
)<|MERGE_RESOLUTION|>--- conflicted
+++ resolved
@@ -56,11 +56,8 @@
               'netmiko/alcatel',
               'netmiko/dell',
               'netmiko/avaya',
-<<<<<<< HEAD
               'netmiko/paloalto'],
-=======
               'netmiko/quanta'],
->>>>>>> e63ec2d8
     install_requires=['paramiko>=1.13.0', 'scp>=0.10.0'],
     extras_require={
         'test': ['pytest>=2.6.0', 'pyyaml']
